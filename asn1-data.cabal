--- conflicted
+++ resolved
@@ -1,9 +1,5 @@
 Name:                asn1-data
-<<<<<<< HEAD
-Version:             0.6.1
-=======
-Version:             0.6.0.1
->>>>>>> 49480d1e
+Version:             0.6.1.1
 Description:
     ASN1 data reader and writer in raw form with supports for high level forms of ASN1 (BER, CER and DER).
     .
